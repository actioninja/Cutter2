--- conflicted
+++ resolved
@@ -20,16 +20,10 @@
 };
 use crate::config::blocks::generators::MapIcon;
 use crate::generation::icon::generate_map_icon;
-<<<<<<< HEAD
-use crate::operations::error::ProcessorResult;
-use crate::operations::{
-    IconOperationConfig,
-=======
 use crate::operations::error::{ProcessorError, ProcessorResult};
 use crate::operations::{
     IconOperationConfig,
     InputIcon,
->>>>>>> 4afe5a28
     NamedIcon,
     OperationMode,
     OutputImage,
